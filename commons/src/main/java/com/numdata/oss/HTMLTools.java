/*
 * Copyright (c) 2006-2020, Numdata BV, The Netherlands.
 * All rights reserved.
 *
 * Redistribution and use in source and binary forms, with or without
 * modification, are permitted provided that the following conditions are met:
 *     * Redistributions of source code must retain the above copyright
 *       notice, this list of conditions and the following disclaimer.
 *     * Redistributions in binary form must reproduce the above copyright
 *       notice, this list of conditions and the following disclaimer in the
 *       documentation and/or other materials provided with the distribution.
 *     * Neither the name of Numdata nor the
 *       names of its contributors may be used to endorse or promote products
 *       derived from this software without specific prior written permission.
 *
 * THIS SOFTWARE IS PROVIDED BY THE COPYRIGHT HOLDERS AND CONTRIBUTORS "AS IS" AND
 * ANY EXPRESS OR IMPLIED WARRANTIES, INCLUDING, BUT NOT LIMITED TO, THE IMPLIED
 * WARRANTIES OF MERCHANTABILITY AND FITNESS FOR A PARTICULAR PURPOSE ARE
 * DISCLAIMED. IN NO EVENT SHALL NUMDATA BV BE LIABLE FOR ANY
 * DIRECT, INDIRECT, INCIDENTAL, SPECIAL, EXEMPLARY, OR CONSEQUENTIAL DAMAGES
 * (INCLUDING, BUT NOT LIMITED TO, PROCUREMENT OF SUBSTITUTE GOODS OR SERVICES;
 * LOSS OF USE, DATA, OR PROFITS; OR BUSINESS INTERRUPTION) HOWEVER CAUSED AND
 * ON ANY THEORY OF LIABILITY, WHETHER IN CONTRACT, STRICT LIABILITY, OR TORT
 * (INCLUDING NEGLIGENCE OR OTHERWISE) ARISING IN ANY WAY OUT OF THE USE OF THIS
 * SOFTWARE, EVEN IF ADVISED OF THE POSSIBILITY OF SUCH DAMAGE.
 */
package com.numdata.oss;

import java.io.*;
import java.text.*;
import java.util.*;
import java.util.regex.*;

import org.jetbrains.annotations.*;

/**
 * This class contains utility methods used to generate HTML documents.
 *
 * @author Peter S. Heijnen
 */
public class HTMLTools
{
	/**
<<<<<<< HEAD
	 * Floating point number format used for CSS values.
	 */
	public static final NumberFormat CSS_FLOAT_FORMAT = TextTools.getNumberFormat( Locale.US, 1, 3, false );

	/**
	 * State used for whitespace by {@link #plainTextToHTML} method.
	 *
	 * @see #plainTextToHTML
	 */
	private static final int ASCII_HTML_SPACE = 0;

	/**
	 * State used for body text by {@link #plainTextToHTML} method.
	 *
	 * @see #plainTextToHTML
	 */
	private static final int ASCII_HTML_TEXT = 1;

	/**
	 * State used for HTML tags by {@link #plainTextToHTML} method.
	 *
	 * @see #plainTextToHTML
	 */
	private static final int ASCII_HTML_TAG = 2;

	/**
	 * {@code &lt;html&gt;} element pattern.
	 */
	private static final Pattern HTML_TAG_PATTERN = Pattern.compile( "(?i)<html>" );

	/**
=======
>>>>>>> 570fb686
	 * Utility class is not supposed to be instantiated.
	 */
	private HTMLTools()
	{
	}

	/**
	 * This method converts a {@link Properties} into a string containing the
	 * properties suitable as attributes of an HTML element.
	 *
	 * @param attributes Properties to assign to HTML element.
	 *
	 * @return Properties as string for a HTML element (may be empty, but is
	 * never {@code null}).
	 */
	public static String getAttributes( final Properties attributes )
	{
		final String result;

		if ( ( attributes != null ) && !attributes.isEmpty() )
		{
			final Appendable sb = new StringBuffer();

			try
			{
				writeAttributes( sb, attributes );
			}
			catch ( final IOException e )
			{
				e.printStackTrace(); /* should never happen */
			}

			result = sb.toString();
		}
		else
		{
			result = "";
		}

		return result;
	}

	/**
	 * Add class(es) to the {@code class} attribute of an HTML element. The
	 * given classes are combined with any pre-existing classes.
	 *
	 * @param elementAttributes Target attributes.
	 * @param classes           Class(es) to set.
	 */
	public static void addClasses( @NotNull final Properties elementAttributes, @Nullable final String classes )
	{
		if ( ( classes != null ) && !TextTools.isEmpty( classes ) )
		{
			elementAttributes.setProperty( "class", combineClasses( elementAttributes.getProperty( "class" ), classes ) );
		}
	}

	/**
	 * Add class(es) to the {@code class} attribute of an HTML element. The
	 * given classes are combined with any pre-existing classes.
	 *
	 * @param elementAttributes Target attributes.
	 * @param classes           Class(es) to set.
	 */
	public static void addClasses( @NotNull final Map<String, String> elementAttributes, @Nullable final String classes )
	{
		if ( ( classes != null ) && !TextTools.isEmpty( classes ) )
		{
			elementAttributes.put( "class", combineClasses( elementAttributes.get( "class" ), classes ) );
		}
	}

	/**
	 * Combine class values.
	 *
	 * @param classes1 First class value.
	 * @param classes2 Second class value;
	 *
	 * @return Combined class value.
	 */
	@Nullable
	public static String combineClasses( @Nullable final String classes1, @Nullable final String classes2 )
	{
		final String result;

		if ( TextTools.equals( classes1, classes2 ) || ( classes2 == null ) || TextTools.isEmpty( classes2 ) )
		{
			result = classes1;
		}
		else if ( ( classes1 == null ) || TextTools.isEmpty( classes1 ) )
		{
			result = classes2;
		}
		else
		{
			final String trimmed1 = classes1.trim();
			final String trimmed2 = classes2.trim();
			final String[] parts1 = trimmed1.split( "\\s+" );
			final String[] parts2 = trimmed2.split( "\\s+" );

			final Collection<String> combinedClasses = new LinkedHashSet<String>( parts1.length + parts2.length );
			combinedClasses.addAll( Arrays.asList( parts1 ) );
			combinedClasses.addAll( Arrays.asList( parts2 ) );

			final StringBuilder sb = new StringBuilder( classes1.length() + 1 + classes2.length() );

			for ( final String element : combinedClasses )
			{
				if ( sb.length() > 0 )
				{
					sb.append( ' ' );
				}

				sb.append( element );
			}

			result = sb.toString();
		}

		return result;
	}

	/**
	 * Add text to {@code style} attribute of an HTML element. The given style
	 * is appenden to any pre-existing style attribute (a semi-colon is
	 * automatically inserted when needed).
	 *
	 * @param elementAttributes Target attributes.
	 * @param style             Style to set.
	 */
	public static void addStyle( @NotNull final Properties elementAttributes, @Nullable final String style )
	{
		if ( ( style != null ) && !TextTools.isEmpty( style ) )
		{
			elementAttributes.setProperty( "style", combineStyles( elementAttributes.getProperty( "style" ), style ) );
		}
	}

	/**
	 * Add text to {@code style} attribute of an HTML element. The given style
	 * is appenden to any pre-existing style attribute (a semi-colon is
	 * automatically inserted when needed).
	 *
	 * @param elementAttributes Target attributes.
	 * @param style             Style to set.
	 */
	public static void addStyle( @NotNull final Map<String, String> elementAttributes, @Nullable final String style )
	{
		if ( ( style != null ) && !TextTools.isEmpty( style ) )
		{
			elementAttributes.put( "style", combineStyles( elementAttributes.get( "style" ), style ) );
		}
	}

	/**
	 * Combine style values. Simply concatenates styles, appending {@code
	 * style2} to {@code style1}. This automatically inserts a semi-colon if
	 * {@code style1} does not end with one.
	 *
	 * @param style1 First style value.
	 * @param style2 Second style value.
	 *
	 * @return Combined style value.
	 */
	@Nullable
	public static String combineStyles( @Nullable final String style1, @Nullable final String style2 )
	{
		final String result;

		if ( TextTools.equals( style1, style2 ) || ( style2 == null ) || TextTools.isEmpty( style2 ) )
		{
			result = style1;
		}
		else if ( ( style1 == null ) || TextTools.isEmpty( style1 ) )
		{
			result = style2;
		}
		else
		{
			result = TextTools.endsWith( style1, ';' ) ? style1 + style2 : style1 + "; " + style2;
		}

		return result;
	}

	/**
	 * Replace HTML code (ISO 8879) with Java character (Unicode).
	 *
	 * @param source Source string.
	 * @param pos    Position of code in source string (should point at '&').
	 * @param len    Length of code (without trailing ';', if any).
	 *
	 * @return Character for HTML code; 0 if no character was found for the HTML
	 * code.
	 */
	public static char getCharForHtmlCode( final String source, final int pos, final int len )
	{
		char ch = '\0';

		if ( ( source.charAt( pos ) == '&' ) && ( len > 1 ) )
		{
			if ( ( len > 2 ) && ( source.charAt( pos + 1 ) == '#' ) ) // numeric character references
			{
				int value = 0;
				for ( int i = 2; ( value >= 0 ) && ( i < len ); i++ )
				{
					final int digit = Character.digit( source.charAt( pos + i ), 10 );
					value = ( digit < 0 ) ? -1 : ( value * 10 + digit );
				}

				ch = ( value < 0 ) ? '\0' : (char)value;
			}
			else
			{
				switch ( len ) // character entity references
				{
					case 3:
						if ( source.regionMatches( true, pos + 1, "lt", 0, 2 ) )
						{
							ch = '\u003C';
						}
						else if ( source.regionMatches( true, pos + 1, "gt", 0, 2 ) )
						{
							ch = '\u003E';
						}
						break;

					case 4:
						if ( source.regionMatches( true, pos + 1, "uml", 0, 3 ) )
						{
							ch = '\u00A8';
						}
						else if ( source.regionMatches( true, pos + 1, "amp", 0, 3 ) )
						{
							ch = '\u0026';
						}
						else if ( source.regionMatches( true, pos + 1, "deg", 0, 3 ) )
						{
							ch = '\u00B0';
						}
						else if ( source.regionMatches( true, pos + 1, "yen", 0, 3 ) )
						{
							ch = '\u00A5';
						}
						else if ( source.regionMatches( true, pos + 1, "reg", 0, 3 ) )
						{
							ch = '\u00AE';
						}
						else if ( source.regionMatches( true, pos + 1, "not", 0, 3 ) )
						{
							ch = '\u00AC';
						}
						else if ( source.regionMatches( true, pos + 1, "shy", 0, 3 ) )
						{
							ch = '\u00AE';
						}
						break;

					case 5:
						if ( source.regionMatches( true, pos + 2, "uml", 0, 3 ) )
						{
							/*
							 * uml
							 */
							switch ( source.charAt( pos + 1 ) )
							{
								case 'A':
									ch = '\u00C4';
									break;
								case 'a':
									ch = '\u00E4';
									break;
								case 'E':
									ch = '\u00CB';
									break;
								case 'e':
									ch = '\u00EB';
									break;
								case 'I':
									ch = '\u00CF';
									break;
								case 'i':
									ch = '\u00EF';
									break;
								case 'O':
									ch = '\u00D6';
									break;
								case 'o':
									ch = '\u00F6';
									break;
								case 'U':
									ch = '\u00DC';
									break;
								case 'u':
									ch = '\u00FC';
									break;
								case 'y':
									ch = '\u00FF';
									break;
							}
						}
						else if ( source.regionMatches( true, pos + 1, "quot", 0, 4 ) )
						{
							ch = '\'';
						}
						else if ( source.regionMatches( true, pos + 1, "nbsp", 0, 4 ) )
						{
							ch = '\u00A0';
						}
						else if ( source.regionMatches( true, pos + 1, "sect", 0, 4 ) )
						{
							ch = '\u00A7';
						}
						else if ( source.regionMatches( true, pos + 1, "macr", 0, 4 ) )
						{
							ch = '\u00AF';
						}
						else if ( source.regionMatches( true, pos + 1, "cent", 0, 4 ) )
						{
							ch = '\u00A2';
						}
						else if ( source.regionMatches( true, pos + 1, "para", 0, 4 ) )
						{
							ch = '\u00B6';
						}
						else if ( source.regionMatches( true, pos + 1, "copy", 0, 4 ) )
						{
							ch = '\u00A9';
						}
						else if ( source.regionMatches( true, pos + 1, "euro", 0, 4 ) )
						{
							ch = '\u20AC';
						}
						else if ( source.regionMatches( true, pos + 1, "sip1", 0, 4 ) )
						{
							ch = '\u00B9';
						}
						else if ( source.regionMatches( true, pos + 1, "sup2", 0, 4 ) )
						{
							ch = '\u00B2';
						}
						else if ( source.regionMatches( true, pos + 1, "sup3", 0, 4 ) )
						{
							ch = '\u00B3';
						}
						break;

					case 6:
						if ( source.regionMatches( true, pos + 2, "circ", 0, 4 ) )
						{
							/*
							 * circumflex
							 */
							switch ( source.charAt( pos + 1 ) )
							{
								case 'A':
									ch = '\u00C2';
									break;
								case 'a':
									ch = '\u00E2';
									break;
								case 'E':
									ch = '\u00CA';
									break;
								case 'e':
									ch = '\u00EA';
									break;
								case 'I':
									ch = '\u00CE';
									break;
								case 'i':
									ch = '\u00EE';
									break;
								case 'O':
									ch = '\u00D4';
									break;
								case 'o':
									ch = '\u00F4';
									break;
								case 'U':
									ch = '\u00DB';
									break;
								case 'u':
									ch = '\u00FB';
									break;
							}
						}
						else if ( source.regionMatches( true, pos + 2, "elig", 0, 4 ) )
						{
							/*
							 * elig
							 */
							switch ( source.charAt( pos + 1 ) )
							{
								case 'A':
									ch = '\u00E6';
									break;
								case 'a':
									ch = '\u00C6';
									break;
							}
						}
						else if ( source.regionMatches( true, pos + 2, "ring", 0, 4 ) )
						{
							/*
							 * ring
							 */
							switch ( source.charAt( pos + 1 ) )
							{
								case 'A':
									ch = '\u00C5';
									break;
								case 'a':
									ch = '\u00E5';
									break;
							}
						}
						else if ( source.regionMatches( true, pos + 1, "szlig", 0, 5 ) )
						{
							ch = '\u00DF';
						}
						else if ( source.regionMatches( true, pos + 1, "iexcl", 0, 5 ) )
						{
							ch = '\u00A1';
						}
						else if ( source.regionMatches( true, pos + 1, "laquo", 0, 5 ) )
						{
							ch = '\u00AB';
						}
						else if ( source.regionMatches( true, pos + 1, "acute", 0, 5 ) )
						{
							ch = '\u00B4';
						}
						else if ( source.regionMatches( true, pos + 1, "times", 0, 5 ) )
						{
							ch = '\u00D7';
						}
						else if ( source.regionMatches( true, pos + 1, "micro", 0, 5 ) )
						{
							ch = '\u00B5';
						}
						else if ( source.regionMatches( true, pos + 1, "cedil", 0, 5 ) )
						{
							ch = '\u00B8';
						}
						else if ( source.regionMatches( true, pos + 1, "pound", 0, 5 ) )
						{
							ch = '\u00A3';
						}
						else if ( source.regionMatches( true, pos + 1, "trade", 0, 5 ) )
						{
							ch = '\u2122';
						}
						else if ( source.regionMatches( true, pos + 1, "raquo", 0, 5 ) )
						{
							ch = '\u00BB';
						}
						break;

					case 7:
						if ( source.regionMatches( true, pos + 2, "acute", 0, 5 ) )
						{
							/*
							 * acute
							 */
							switch ( source.charAt( pos + 1 ) )
							{
								case 'A':
									ch = '\u00C1';
									break;
								case 'a':
									ch = '\u00E1';
									break;
								case 'E':
									ch = '\u00C9';
									break;
								case 'e':
									ch = '\u00E9';
									break;
								case 'I':
									ch = '\u00CD';
									break;
								case 'i':
									ch = '\u00ED';
									break;
								case 'O':
									ch = '\u00D3';
									break;
								case 'o':
									ch = '\u00F3';
									break;
								case 'U':
									ch = '\u00DA';
									break;
								case 'u':
									ch = '\u00FA';
									break;
								case 'Y':
									ch = '\u00DD';
									break;
								case 'y':
									ch = '\u00FD';
									break;
							}
						}
						else if ( source.regionMatches( true, pos + 2, "cedil", 0, 5 ) )
						{
							/*
							 * cedil
							 */
							switch ( source.charAt( pos + 1 ) )
							{
								case 'C':
									ch = '\u00C7';
									break;
								case 'c':
									ch = '\u00E7';
									break;
							}
						}
						else if ( source.regionMatches( true, pos + 2, "grave", 0, 5 ) )
						{
							/*
							 * grave
							 */
							switch ( source.charAt( pos + 1 ) )
							{
								case 'A':
									ch = '\u00C0';
									break;
								case 'a':
									ch = '\u00E0';
									break;
								case 'E':
									ch = '\u00C8';
									break;
								case 'e':
									ch = '\u00E8';
									break;
								case 'I':
									ch = '\u00CC';
									break;
								case 'i':
									ch = '\u00EC';
									break;
								case 'O':
									ch = '\u00D2';
									break;
								case 'o':
									ch = '\u00F2';
									break;
								case 'U':
									ch = '\u00D9';
									break;
								case 'u':
									ch = '\u00F9';
									break;
							}
						}
						else if ( source.regionMatches( true, pos + 2, "slash", 0, 5 ) )
						{
							/*
							 * slash
							 */
							switch ( source.charAt( pos + 1 ) )
							{
								case 'O':
									ch = '\u00D8';
									break;
								case 'o':
									ch = '\u00F8';
									break;
							}
						}
						else if ( source.regionMatches( true, pos + 2, "tilde", 0, 5 ) )
						{
							/*
							 * tilde
							 */
							switch ( source.charAt( pos + 1 ) )
							{
								case 'A':
									ch = '\u00C3';
									break;
								case 'a':
									ch = '\u00E3';
									break;
								case 'N':
									ch = '\u00D1';
									break;
								case 'n':
									ch = '\u00F1';
									break;
								case 'O':
									ch = '\u00D5';
									break;
								case 'o':
									ch = '\u00F5';
									break;
							}
						}
						else if ( source.regionMatches( true, pos + 1, "middot", 0, 6 ) )
						{
							ch = '\u00B7';
						}
						else if ( source.regionMatches( true, pos + 1, "iquest", 0, 6 ) )
						{
							ch = '\u00BF';
						}
						else if ( source.regionMatches( true, pos + 1, "brvbar", 0, 6 ) )
						{
							ch = '\u00A6';
						}
						else if ( source.regionMatches( true, pos + 1, "plusmn", 0, 6 ) )
						{
							ch = '\u00B1';
						}
						else if ( source.regionMatches( true, pos + 1, "divide", 0, 6 ) )
						{
							ch = '\u00F7';
						}
						else if ( source.regionMatches( true, pos + 1, "frac14", 0, 6 ) )
						{
							ch = '\u00BC';
						}
						else if ( source.regionMatches( true, pos + 1, "frac12", 0, 6 ) )
						{
							ch = '\u00BD';
						}
						else if ( source.regionMatches( true, pos + 1, "frac34", 0, 6 ) )
						{
							ch = '\u00BE';
						}
						else if ( source.regionMatches( true, pos + 1, "curren", 0, 6 ) )
						{
							ch = '\u00A4';
						}
						break;
				}
			}
		}

		return ch;
	}

	/**
	 * Assemble URI from context path and servlet path. Basically this appends
	 * the servlet path to the context path.
	 *
	 * The result is never {@code null}, but may be an empty string if both
	 * paths are empty.
	 *
	 * @param contextPath Context path (typically empty string or
	 *                    "/{contextName}", may be {@code null}).
	 * @param servletPath Servlet path (typically "/servlet/{servletName}" or
	 *                    "/path/to/page.jsp").
	 *
	 * @return Assembled URI (e.g. "/{contextName}/servlet/{servletName}").
	 */
	public static String getURI( final String contextPath, final String servletPath )
	{
		final String result;

		if ( TextTools.isNonEmpty( servletPath ) )
		{
			if ( TextTools.startsWith( servletPath, '/' ) && TextTools.isNonEmpty( contextPath ) )
			{
				result = contextPath + servletPath.substring( TextTools.endsWith( contextPath, '/' ) ? 1 : 0 );
			}
			else
			{
				result = servletPath;
			}
		}
		else
		{
			result = TextTools.isNonEmpty( contextPath ) ? contextPath : "";
		}

		return result;
	}

	/**
	 * Write heading of the specified {@code level} with the specified {@code
	 * text} as content to an HTML document. This will output the following
	 * code:
	 * <pre>
	 *   &lt;h{@code level}&gt;{@code text}&lt;/h{@code level}&gt;
	 * </pre>
	 *
	 * @param out   Writer to use for output.
	 * @param level Heading level (between 1 and 6, inclusive).
	 * @param text  Text body to write.
	 *
	 * @throws IOException if an I/O error occurred.
	 */
	public static void writeHeading( final Writer out, final int level, final String text )
	throws IOException
	{
		if ( ( level < 1 ) || ( level > 6 ) )
		{
			throw new IllegalArgumentException( "level=" + level );
		}

		out.append( "<h" );
		out.append( String.valueOf( level ) );
		out.append( '>' );
		out.append( text );
		out.append( "</h" );
		out.append( String.valueOf( level ) );
		out.append( ">\n" );
	}

	/**
	 * Write heading of the specified {@code level} with the specified {@code
	 * text} as content to an HTML document, optionally with an anchor tag to
	 * allow references to it. This will output the following code:
	 * <pre>
	 *   &lt;h{@code level}&gt;&lt;a name='{@code name}'&gt;{@code
	 * text}&lt;/a&gt;&lt;/h{@code level}&gt;
	 * </pre>
	 *
	 * @param out   Writer to use for output.
	 * @param level Heading level (between 1 and 6, inclusive).
	 * @param text  Text body to write.
	 * @param name  Anchor name; {@code null} to write a heading only.
	 *
	 * @throws IOException if an I/O error occurred.
	 */
	public static void writeHeading( final Writer out, final int level, final String text, final String name )
	throws IOException
	{
		if ( ( level < 1 ) || ( level > 6 ) )
		{
			throw new IllegalArgumentException( "level=" + level );
		}

		out.append( "<h" );
		out.append( String.valueOf( level ) );
		out.append( '>' );

		if ( name != null )
		{
			out.append( "<a name='" );
			out.append( name );
			out.append( "'>" );
			out.append( "</a>" );
		}

		out.append( text );

		out.append( "</h" );
		out.append( String.valueOf( level ) );
		out.append( ">\n" );
	}

	/**
	 * Writes text to an HTML document. Characters with special meaning in HTML
	 * are escaped and newlines are replaced with '&lt;br&gt;' tags.
	 *
	 * @param result Character sequence to append the result to.
	 * @param source Text to write.
	 *
	 * @throws IOException if an I/O error occurred.
	 */
	public static void writeText( @NotNull final Appendable result, @NotNull final CharSequence source )
	throws IOException
	{
		final int length = source.length();
		for ( int i = 0; i < length; i++ )
		{
			final char c = source.charAt( i );
			switch ( c )
			{
				case '<':
					result.append( "&lt;" );
					break;
				case '>':
					result.append( "&gt;" );
					break;
				case '&':
					result.append( "&amp;" );
					break;
				case '\r':
					break;
				case '\n':
					result.append( "<br>" );
					break;
				default:
					result.append( c );
					break;
			}
		}
	}

	/**
	 * Writes text to an HTML document. Characters with special meaning in HTML
	 * are escaped and newlines are replaced with '&lt;br&gt;' tags.
	 *
	 * @param result Character sequence to append the result to.
	 * @param source Text to write.
	 */
	public static void appendText( @NotNull final StringBuilder result, @NotNull final CharSequence source )
	{
		appendText( result, source, "<br>" );
	}

	/**
	 * Writes text to an HTML document. Characters with special meaning in HTML
	 * are escaped and newlines are replaced with '&lt;br&gt;' tags.
	 *
	 * @param result             Character sequence to append the result to.
	 * @param source             Text to write.
	 * @param newLineReplacement Text to replace newline characters with (e.g.
	 *                           '&lt;br&gt;').
	 */
	public static void appendText( @NotNull final StringBuilder result, @NotNull final CharSequence source, final String newLineReplacement )
	{
		final int length = source.length();
		for ( int i = 0; i < length; i++ )
		{
			final char c = source.charAt( i );
			switch ( c )
			{
				case '<':
					result.append( "&lt;" );
					break;

				case '>':
					result.append( "&gt;" );
					break;

				case '&':
					result.append( "&amp;" );
					break;

				case '\r':
					break;

				case '\n':
					result.append( newLineReplacement );
					break;

				default:
					result.append( c );
					break;
			}
		}
	}

	/**
	 * Escapes the source string, replacing characters that are illegal in an
	 * attribute value with a character reference to the character. This
	 * includes the greater than sign, single and double quotes. The ampersand
	 * character ('&amp;'), though illegal on its own, is not escaped as it is
	 * *assumed* to be part of a valid entity reference.
	 *
	 * @param source String to be escaped.
	 *
	 * @return Result of escaping {@code source}.
	 */
	public static String escapeAttributeValue( @NotNull final CharSequence source )
	{
		final StringBuilder result = new StringBuilder();
		escapeAttributeValue( result, source );
		return result.toString();
	}

	/**
	 * Escapes the given string for use as character data in an HTML document.
	 * Angled brackets ('<' and '>') and the ampersand ('&') are replaced with
	 * entity references.
	 *
	 * @param builder Builder to append the result to.
	 * @param source  String to be escaped.
	 */
	public static void escapeAttributeValue( @NotNull final StringBuilder builder, @NotNull final CharSequence source )
	{
		try
		{
			escapeAttributeValue( (Appendable)builder, source );
		}
		catch ( IOException ignored )
		{
		}
	}

	/**
	 * Escapes the given string for use as character data in an HTML document.
	 * Angled brackets ('<' and '>') and the ampersand ('&') are replaced with
	 * entity references.
	 *
	 * @param result Character sequence to append the result to.
	 * @param source String to be escaped.
	 *
	 * @throws IOException if an I/O error occurs.
	 */
	public static void escapeAttributeValue( @NotNull final Appendable result, @NotNull final CharSequence source )
	throws IOException
	{
		final int length = source.length();
		for ( int i = 0; i < length; i++ )
		{
			final char c = source.charAt( i );
			switch ( c )
			{
				case '<':
					result.append( "&lt;" );
					break;
				case '>':
					result.append( "&gt;" );
					break;
				case '&':
					result.append( "&amp;" );
					break;
				case '"':
					result.append( "&quot;" );
					break;
				case '\'':
					result.append( "&#39;" );
					break;
				default:
					result.append( c );
					break;
			}
		}
	}

	/**
	 * Escapes the given string for use as character data in an HTML document.
	 * Angled brackets ('<' and '>') and the ampersand ('&') are replaced with
	 * entity references.
	 *
	 * @param source String to be escaped.
	 *
	 * @return Escaped string.
	 */
	public static String escapeCharacterData( @NotNull final CharSequence source )
	{
		final Appendable result = new StringBuilder();
		try
		{
			escapeCharacterData( result, source );
		}
		catch ( final IOException ignored )
		{
			throw new AssertionError( "StringBuilder must not throw IOException" );
		}
		return result.toString();
	}

	/**
	 * Escapes the given string for use as character data in an HTML document.
	 * Angled brackets ('<' and '>') and the ampersand ('&') are replaced with
	 * entity references.
	 *
	 * @param result Character sequence to append the result to.
	 * @param source String to be escaped.
	 *
	 * @throws IOException if an I/O error occurs.
	 */
	public static void escapeCharacterData( @NotNull final Appendable result, @NotNull final CharSequence source )
	throws IOException
	{
		final int length = source.length();
		for ( int i = 0; i < length; i++ )
		{
			final char c = source.charAt( i );
			switch ( c )
			{
				case '<':
					result.append( "&lt;" );
					break;
				case '>':
					result.append( "&gt;" );
					break;
				case '&':
					result.append( "&amp;" );
					break;
				default:
					result.append( c );
					break;
			}
		}
	}

	/**
	 * Writes plain text as HTML, escaping any characters that have special
	 * meaning in HTML.
	 *
	 * @param in  Provides the text to be written
	 * @param out Receives an escaped version of the input text.
	 *
	 * @throws IOException if an I/O error occurs.
	 */
	public static void writePlainText( @NotNull final CharSequence in, @NotNull final Appendable out )
	throws IOException
	{
		escapeCharacterData( out, in );
	}

	/**
	 * Write element attributes to the specified writer.
	 *
	 * @param out        Destination for attributes.
	 * @param attributes Properties representing attributes (optional).
	 *
	 * @throws IOException if an I/O error occurs.
	 */
	public static void writeAttributes( @NotNull final Appendable out, @Nullable final Properties attributes )
	throws IOException
	{
		if ( attributes != null )
		{
			for ( final String name : attributes.stringPropertyNames() )
			{
				final String value = attributes.getProperty( name );

				out.append( ' ' );
				out.append( name );
				out.append( '=' );
				out.append( '"' );
				escapeAttributeValue( out, value );
				out.append( '"' );
			}
		}
	}

	/**
	 * Merge two sets of attributes. If an attribute exists in both sets, the
	 * attribute in the second set overrides the first, except for the 'class'
	 * and 'style' attributes, which are combined.
	 *
	 * @param attributes1 First set of attributes.
	 * @param attributes2 Second set of attributes.
	 *
	 * @return Combined set of attributes.
	 */
	@Nullable
	public static Map<String, String> mergeAttributes( @Nullable final Map<String, String> attributes1, @Nullable final Map<String, String> attributes2 )
	{
		final Map<String, String> result;

		if ( ( attributes1 == null ) || attributes1.isEmpty() )
		{
			result = attributes2;
		}
		else if ( ( attributes2 == null ) || attributes2.isEmpty() )
		{
			result = attributes1;
		}
		else
		{
			result = new HashMap<String, String>();
			result.putAll( attributes1 );

			for ( final Map.Entry<String, String> entry : attributes2.entrySet() )
			{
				final String name = entry.getKey();
				final String value2 = entry.getValue();
				final String value1 = result.put( name, value2 );
				if ( value1 != null )
				{
					if ( "class".equals( name ) )
					{
						result.put( name, combineClasses( value1, value2 ) );
					}
					else if ( "style".equals( name ) )
					{
						result.put( name, combineStyles( value1, value2 ) );
					}
				}
			}
		}

		return result;
	}

	/**
	 * Write element attributes to the specified writer.
	 *
	 * @param out        Destination for attributes.
	 * @param attributes Properties representing attributes (optional).
	 *
	 * @throws IOException if an I/O error occurs.
	 */
	public static void writeAttributes( @NotNull final Appendable out, @NotNull final Map<String, String> attributes )
	throws IOException
	{
		for ( final Map.Entry<String, String> entry : attributes.entrySet() )
		{
			out.append( ' ' );
			out.append( entry.getKey() );
			out.append( '=' );
			out.append( '"' );
			escapeAttributeValue( out, entry.getValue() );
			out.append( '"' );
		}
	}

	/**
	 * Convert CSS color string to R,G,B(,A) values.
	 *
	 * @param cssColor CSS color string (#rgb, #rgba, #rrggbb, #rrggbbaa).
	 *
	 * @return Array with R,G,B(,A) values (0-255 scale).
	 */
	public static int[] cssColorToRgb( @NotNull final String cssColor )
	{
		if ( cssColor.charAt( 0 ) != '#' )
		{
			throw new IllegalArgumentException( "Can't parse color string '" + cssColor + '\'' );
		}

		final int red;
		final int green;
		final int blue;
		int alpha = -1;

		switch ( cssColor.length() )
		{
			case 5: // #rgba
				alpha = Integer.parseInt( cssColor.substring( 4, 5 ), 16 ) * 0x11;
				//noinspection fallthrough
			case 4: // #rgb
				red = Integer.parseInt( cssColor.substring( 1, 2 ), 16 ) * 0x11;
				green = Integer.parseInt( cssColor.substring( 2, 3 ), 16 ) * 0x11;
				blue = Integer.parseInt( cssColor.substring( 3, 4 ), 16 ) * 0x11;
				break;

			case 9: // #rrggbbaa
				alpha = Integer.parseInt( cssColor.substring( 7, 9 ), 16 );
				//noinspection fallthrough
			case 7: // #rrggbb
				red = Integer.parseInt( cssColor.substring( 1, 3 ), 16 );
				green = Integer.parseInt( cssColor.substring( 3, 5 ), 16 );
				blue = Integer.parseInt( cssColor.substring( 5, 7 ), 16 );
				break;

			default:
				throw new IllegalArgumentException( "Malformed CSS color '" + cssColor + '\'' );
		}

		return ( alpha >= 0 ) ? new int[] { red, green, blue, alpha } : new int[] { red, green, blue };
	}

	/**
	 * Convert R,G,B(,A) value to CSS color string.
	 *
	 * @param color Array with R,G,B(,A) values (0-255 scale).
	 *
	 * @return CSS color string.
	 */
	public static String rgbToCssColor( final int[] color )
	{
		return ( color.length > 3 ) ? rgbToCssColor( color[ 0 ], color[ 1 ], color[ 2 ], color[ 3 ] )
		                            : rgbToCssColor( color[ 0 ], color[ 1 ], color[ 2 ] );
	}

	/**
	 * Convert R,G,B(,A) value to CSS color string.
	 *
	 * @param red   Red (0-255).
	 * @param green Green (0-255).
	 * @param blue  Blue (0-255).
	 *
	 * @return CSS color string.
	 */
	public static String rgbToCssColor( final int red, final int green, final int blue )
	{
		final char r1 = Character.forDigit( red / 16, 16 );
		final char r2 = Character.forDigit( red & 15, 16 );
		final char g1 = Character.forDigit( green / 16, 16 );
		final char g2 = Character.forDigit( green & 15, 16 );
		final char b1 = Character.forDigit( blue / 16, 16 );
		final char b2 = Character.forDigit( blue & 15, 16 );
		return ( ( r1 == r2 ) && ( g1 == g2 ) && ( b1 == b2 ) ) ? "#" + r1 + g1 + b1 : "#" + r1 + r2 + g1 + g2 + b1 + b2;
	}

	/**
	 * Convert R,G,B(,A) value to CSS color string.
	 *
	 * @param red   Red (0-255).
	 * @param green Green (0-255).
	 * @param blue  Blue (0-255).
	 * @param alpha Alpha (0-255).
	 *
	 * @return CSS color string.
	 */
	public static String rgbToCssColor( final int red, final int green, final int blue, final int alpha )
	{
		final NumberFormat cssFloatFormat = TextTools.getNumberFormat( Locale.US, 1, 3, false );
		return "rgba(" + red + ',' + green + ',' + blue + ',' + cssFloatFormat.format( alpha / 255.0 ) + ')';
	}

	/**
	 * Convert a plain text string to HTML formatted string. This is most useful
	 * for use in Swing tool tips (this allows you to use multi-line tool tips,
	 * for example).
	 *
	 * @param string Plain text string to convert.
	 *
	 * @return HTML-formatted text (includes '{@code &lt;html&gt;}' tag); {@code
	 * null} if {@code string} is {@code null}.
	 */
	@Nullable
	@Contract( value = "null -> null; !null -> !null", pure = true )
	public static String plainTextToHTML( @Nullable final String string )
	{
		final String result;

		if ( ( string != null ) && !string.isEmpty() && !HTML_TAG_PATTERN.matcher( string ).matches() )
		{
			final int len = string.length();
			final StringBuilder resultBuffer = new StringBuilder( len + 14 );
			final StringBuilder tokenBuffer = new StringBuilder( Math.min( 40, len / 2 ) );

			resultBuffer.append( "<html>" );

			int state = ASCII_HTML_SPACE;
			boolean inPreFormattedSection = false;

			for ( int pos = 0; pos < len; pos++ )
			{
				final char ch = string.charAt( pos );

				switch ( state )
				{
					case ASCII_HTML_SPACE:
						//noinspection fallthrough
					case ASCII_HTML_TEXT:
						if ( ch == '<' )
						{
							appendHtmlText( resultBuffer, tokenBuffer, inPreFormattedSection );

							tokenBuffer.setLength( 0 );
							tokenBuffer.append( '<' );
							state = ASCII_HTML_TAG;
						}
						else if ( !Character.isWhitespace( ch ) )
						{
							tokenBuffer.append( ch );
							state = ASCII_HTML_TEXT;
						}
						else if ( state == ASCII_HTML_TEXT )
						{
							if ( inPreFormattedSection )
							{
								tokenBuffer.append( ch );
							}
							else
							{
								tokenBuffer.append( ' ' );
								state = ASCII_HTML_SPACE;
							}
						}
						break;

					case ASCII_HTML_TAG:
						if ( ch == '>' )
						{
							tokenBuffer.append( '>' );

							if ( inPreFormattedSection )
							{
								if ( TextTools.equals( "</pre>", tokenBuffer ) )
								{
									inPreFormattedSection = false;
									resultBuffer.append( tokenBuffer );
									tokenBuffer.setLength( 0 );
									state = ASCII_HTML_TEXT;
								}
								else
								{
									state = ASCII_HTML_TEXT;
								}
							}
							else
							{
								final int tokenLength = tokenBuffer.length();

								if ( TextTools.equals( "<pre>", tokenBuffer ) )
								{
									inPreFormattedSection = true;
								}
								else if ( tokenBuffer.charAt( tokenLength - 2 ) == '/' )
								{
									tokenBuffer.delete( tokenLength - 2, tokenLength - 1 );
								}

								resultBuffer.append( tokenBuffer );
								tokenBuffer.setLength( 0 );
								state = ASCII_HTML_TEXT;
							}
						}
						else if ( !Character.isWhitespace( ch ) )
						{
							tokenBuffer.append( ch );
						}
						break;
				}
			}

			appendHtmlText( resultBuffer, tokenBuffer, inPreFormattedSection );

//			if ( inPreFormattedSection )
//				resultBuffer.append( "</pre>" );

//			resultBuffer.append( "</html>" );

			result = resultBuffer.toString();
		}
		else
		{
			result = string;
		}

		return result;
	}

	private static void appendHtmlText( final StringBuilder result, final StringBuilder tokenBuffer, final boolean inPreFormattedSection )
	{
		if ( !inPreFormattedSection )
		{
			while ( ( tokenBuffer.length() > 0 ) && Character.isWhitespace( tokenBuffer.charAt( tokenBuffer.length() - 1 ) ) )
			{
				tokenBuffer.setLength( tokenBuffer.length() - 1 );
			}

			while ( tokenBuffer.length() > 66 )
			{
				final int breakAt = tokenBuffer.lastIndexOf( " ", 66 );
				if ( ( breakAt < 0 ) || ( tokenBuffer.indexOf( " ", breakAt + 1 ) < 0 ) )
				{
					break;
				}

				result.ensureCapacity( breakAt + 4 );
				for ( int i = 0; i < breakAt; i++ )
				{
					result.append( tokenBuffer.charAt( i ) );
				}
				result.append( "<br>" );
				tokenBuffer.delete( 0, breakAt + 1 );
			}

			result.append( tokenBuffer );
		}
		else
		{
			final int len = tokenBuffer.length();
			result.ensureCapacity( len );

			for ( int i = 0; i < len; i++ )
			{
				final char c = tokenBuffer.charAt( i );
				switch ( c )
				{
					case '<':
						result.append( "&lt;" );
						break;
					case '>':
						result.append( "&gt;" );
						break;
					default:
						result.append( c );
				}
			}
		}
	}
}<|MERGE_RESOLUTION|>--- conflicted
+++ resolved
@@ -41,12 +41,6 @@
 public class HTMLTools
 {
 	/**
-<<<<<<< HEAD
-	 * Floating point number format used for CSS values.
-	 */
-	public static final NumberFormat CSS_FLOAT_FORMAT = TextTools.getNumberFormat( Locale.US, 1, 3, false );
-
-	/**
 	 * State used for whitespace by {@link #plainTextToHTML} method.
 	 *
 	 * @see #plainTextToHTML
@@ -73,8 +67,6 @@
 	private static final Pattern HTML_TAG_PATTERN = Pattern.compile( "(?i)<html>" );
 
 	/**
-=======
->>>>>>> 570fb686
 	 * Utility class is not supposed to be instantiated.
 	 */
 	private HTMLTools()
