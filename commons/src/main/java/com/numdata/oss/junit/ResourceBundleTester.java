/*
 * Copyright (c) 2004-2019, Numdata BV, The Netherlands.
 * All rights reserved.
 *
 * Redistribution and use in source and binary forms, with or without
 * modification, are permitted provided that the following conditions are met:
 *     * Redistributions of source code must retain the above copyright
 *       notice, this list of conditions and the following disclaimer.
 *     * Redistributions in binary form must reproduce the above copyright
 *       notice, this list of conditions and the following disclaimer in the
 *       documentation and/or other materials provided with the distribution.
 *     * Neither the name of Numdata nor the
 *       names of its contributors may be used to endorse or promote products
 *       derived from this software without specific prior written permission.
 *
 * THIS SOFTWARE IS PROVIDED BY THE COPYRIGHT HOLDERS AND CONTRIBUTORS "AS IS" AND
 * ANY EXPRESS OR IMPLIED WARRANTIES, INCLUDING, BUT NOT LIMITED TO, THE IMPLIED
 * WARRANTIES OF MERCHANTABILITY AND FITNESS FOR A PARTICULAR PURPOSE ARE
 * DISCLAIMED. IN NO EVENT SHALL NUMDATA BV BE LIABLE FOR ANY
 * DIRECT, INDIRECT, INCIDENTAL, SPECIAL, EXEMPLARY, OR CONSEQUENTIAL DAMAGES
 * (INCLUDING, BUT NOT LIMITED TO, PROCUREMENT OF SUBSTITUTE GOODS OR SERVICES;
 * LOSS OF USE, DATA, OR PROFITS; OR BUSINESS INTERRUPTION) HOWEVER CAUSED AND
 * ON ANY THEORY OF LIABILITY, WHETHER IN CONTRACT, STRICT LIABILITY, OR TORT
 * (INCLUDING NEGLIGENCE OR OTHERWISE) ARISING IN ANY WAY OUT OF THE USE OF THIS
 * SOFTWARE, EVEN IF ADVISED OF THE POSSIBILITY OF SUCH DAMAGE.
 */
package com.numdata.oss.junit;

import java.lang.reflect.*;
import java.util.*;

import com.numdata.oss.*;
import org.jetbrains.annotations.*;
import static org.junit.Assert.*;

/**
 * JUnit unit tool class to help with testing resource bundles. It can be used
 * by calling {@code testBundles()} or (if needed) an instance can be created
 * and customized before calling {@link #run()}.
 *
 * Checks include resource bundle syntax and consistency amongst bundles.
 * Consistency checks include keys and special characters.
 *
 * TODO Check if values in different bundles are duplicates. Difficulty would be
 * finding out when duplicates are acceptable...
 *
 * @author D. van 't Oever
 * @author Peter S. Heijnen
 */
@SuppressWarnings( { "unused", "WeakerAccess" } )
public class ResourceBundleTester
{
	/**
	 * Default locales to test.
	 */
	public static final List<Locale> LOCALES = Collections.unmodifiableList( Arrays.asList( Locale.US, new Locale( "nl", "NL" ), Locale.GERMANY, Locale.FRANCE, new Locale( "sv", "SE" ), Locale.ITALY ) );

	/**
	 * Class to test resource bundles for.
	 */
	@Nullable
	private final Class<?> _forClass;

	/**
	 * {@code true} to include resource bundles for super-classes.
	 */
	private boolean _includeHierarchy = true;

	/**
	 * Base name of resource bundles to test.
	 */
	@Nullable
	private final String _baseName;

	/**
	 * Locales to test bundles for.
	 */
	@NotNull
	private final Set<Locale> _locales = new LinkedHashSet<Locale>( LOCALES );

	/**
	 * Allow differences between locales.
	 */
	private boolean _allowLocaleDiffs = false;

	/**
	 * List of keys that are required in all bundles.
	 */
	@NotNull
	private final Set<String> _expectedKeys = new LinkedHashSet<String>();

	/**
	 * Allow unknown keys (not in expectedKeys) in bundles.
	 */
	private boolean _allowUnknown = false;

	/**
	 * Allow non-ASCII characters (>127) in values.
	 */
	private boolean _allowNonAscii = true;

	/**
	 * Allow HTML tags in values.
	 */
	private boolean _allowHTML = false;

	/**
	 * Constructs a new instance.
	 *
	 * @param forClass Class to test resource bundles for, include resource
	 *                 bundles for super-classes.
	 */
	public ResourceBundleTester( @Nullable final Class<?> forClass )
	{
		_forClass = forClass;
		_baseName = null;
	}

	/**
	 * Constructs a new instance.
	 *
	 * @param baseName Base name of resource bundles to test.
	 */
	public ResourceBundleTester( @Nullable final String baseName )
	{
		_forClass = null;
		_includeHierarchy = false;
		_baseName = baseName;
<<<<<<< HEAD
	}

	/**
	 * Creates a resource bundle tester for the given class, including its
	 * bundle hierarchy.
	 *
	 * @param clazz Class to test bundles of.
	 *
	 * @return Resource bundle tester.
	 */
	@NotNull
	public static ResourceBundleTester forClass( @NotNull final Class<?> clazz )
	{
		return new ResourceBundleTester( clazz );
	}

	/**
=======
	}

	/**
	 * Creates a resource bundle tester for the given class, including its
	 * bundle hierarchy.
	 *
	 * @param clazz Class to test bundles of.
	 *
	 * @return Resource bundle tester.
	 */
	@NotNull
	public static ResourceBundleTester forClass( @NotNull final Class<?> clazz )
	{
		return new ResourceBundleTester( clazz );
	}

	/**
>>>>>>> f8b58ede
	 * Creates a new tester for the given class, including its bundle hierarchy,
	 * with expected keys initialized to all of its bean properties.
	 *
	 * @param forClass Class to test resource bundles for.
	 *
	 * @return Created tester.
	 */
	public static ResourceBundleTester forBean( @NotNull final Class<?> forClass )
<<<<<<< HEAD
	{
		final ResourceBundleTester tester = ResourceBundleTester.forClass( forClass );
		tester.addExpectedKeys( BeanTools.getPropertyNames( forClass, false ) );
		return tester;
	}

	/**
	 * Creates a resource bundle tester for the given enum class, including its
	 * bundle hierarchy, * with expected keys initialized to all of its values.
	 *
	 * @param enumClass Class to test.
	 *
	 * @return Resource bundle tester.
	 */
	@NotNull
	public static ResourceBundleTester forEnum( @NotNull final Class<? extends Enum> enumClass )
	{
		final ResourceBundleTester tester = ResourceBundleTester.forClass( enumClass );
		tester.addEnumNames( enumClass );
		return tester;
	}

	/**
	 * Creates a resource bundle tester for the 'LocalStrings' bundle in the
	 * same package as the given class.
	 *
	 * @param clazzInPackage Class in package to test 'LocalStrings' bundle of.
	 *
	 * @return Resource bundle tester.
	 */
	@NotNull
	public static ResourceBundleTester forLocalStrings( @NotNull final Class<?> clazzInPackage )
	{
		final ResourceBundleTester tester = new ResourceBundleTester( clazzInPackage.getPackage().getName() + ".LocalStrings" );
		return tester;
	}

	public void addDeclaredEnums( @NotNull final Class<?> clazz )
	{
=======
	{
		final ResourceBundleTester tester = ResourceBundleTester.forClass( forClass );
		tester.addExpectedKeys( BeanTools.getPropertyNames( forClass, false ) );
		return tester;
	}

	/**
	 * Creates a resource bundle tester for the given enum class, including its
	 * bundle hierarchy, * with expected keys initialized to all of its values.
	 *
	 * @param enumClass Class to test.
	 *
	 * @return Resource bundle tester.
	 */
	@NotNull
	public static ResourceBundleTester forEnum( @NotNull final Class<? extends Enum> enumClass )
	{
		final ResourceBundleTester tester = ResourceBundleTester.forClass( enumClass );
		tester.addEnumNames( enumClass );
		return tester;
	}

	/**
	 * Creates a resource bundle tester for the 'LocalStrings' bundle in the
	 * same package as the given class.
	 *
	 * @param clazzInPackage Class in package to test 'LocalStrings' bundle of.
	 *
	 * @return Resource bundle tester.
	 */
	@NotNull
	public static ResourceBundleTester forLocalStrings( @NotNull final Class<?> clazzInPackage )
	{
		final ResourceBundleTester tester = new ResourceBundleTester( clazzInPackage.getPackage().getName() + ".LocalStrings" );
		return tester;
	}

	public void addDeclaredEnums( @NotNull final Class<?> clazz )
	{
>>>>>>> f8b58ede
		if ( clazz.isEnum() )
		{
			for ( final Object enumConstant : clazz.getEnumConstants() )
			{
				_expectedKeys.add( enumConstant.toString() );
			}
<<<<<<< HEAD
		}

		for ( final Class<?> innerClass : clazz.getDeclaredClasses() )
		{
			addDeclaredEnums( innerClass );
		}
	}

	public void addEnumNames( @NotNull final Class<? extends Enum> enumClass )
	{
		addEnumNames( null, enumClass );
	}

	public void addEnumNames( @Nullable final String prefix, @NotNull final Class<? extends Enum> enumClass, @NotNull final String... suffices )
	{
		for ( final Enum enumConstant : enumClass.getEnumConstants() )
		{
			final String name = enumConstant.name();
			final String prefixed = ( prefix != null ) ? prefix + name : name;
			_expectedKeys.add( prefixed );
			for ( final String suffix : suffices )
			{
				_expectedKeys.add( prefixed + suffix );
			}
		}
	}

=======
		}

		for ( final Class<?> innerClass : clazz.getDeclaredClasses() )
		{
			addDeclaredEnums( innerClass );
		}
	}

	public void addEnumNames( @NotNull final Class<? extends Enum> enumClass )
	{
		addEnumNames( null, enumClass );
	}

	public void addEnumNames( @Nullable final String prefix, @NotNull final Class<? extends Enum> enumClass, @NotNull final String... suffices )
	{
		for ( final Enum enumConstant : enumClass.getEnumConstants() )
		{
			final String name = enumConstant.name();
			final String prefixed = ( prefix != null ) ? prefix + name : name;
			_expectedKeys.add( prefixed );
			for ( final String suffix : suffices )
			{
				_expectedKeys.add( prefixed + suffix );
			}
		}
	}

>>>>>>> f8b58ede
	public void addExpectedKey( @NotNull final String expectedKey )
	{
		assertTrue( "Unnecessary expected key '" + expectedKey + '\'', _expectedKeys.add( expectedKey ) );
	}

<<<<<<< HEAD
	public void addExpectedKeyWithSuffix( @NotNull final String expectedKey, @NotNull final String... suffices )
	{
		_expectedKeys.add( expectedKey );
		for ( final String suffix : suffices )
		{
			addExpectedKey( expectedKey + suffix );
=======
	public void addExpectedKeyUnchecked( @NotNull final String expectedKey )
	{
		_expectedKeys.add( expectedKey );
	}

	public void addExpectedKeyWithSuffix( @NotNull final String expectedKey, @NotNull final String suffix, @NotNull final String... additionalSuffices )
	{
		_expectedKeys.add( expectedKey );
		addExpectedKey( expectedKey + suffix );
		for ( final String additionalSuffix : additionalSuffices )
		{
			addExpectedKey( expectedKey + additionalSuffix );
>>>>>>> f8b58ede
		}
	}

	public void addExpectedKeys( @NotNull final String... expectedKeys )
	{
		for ( final String expectedKey : expectedKeys )
		{
			addExpectedKey( expectedKey );
		}
	}

<<<<<<< HEAD
	public void addExpectedKeys( @NotNull final Collection<String> expectedKeys )
	{
		addExpectedKeys( expectedKeys, false );
	}

	public void addExpectedKeys( @NotNull final Collection<String> expectedKeys, final boolean ignoreDuplicates )
	{
		if ( ignoreDuplicates )
		{
			_expectedKeys.addAll( expectedKeys );
		}
		else
		{
			for ( final String expectedKey : expectedKeys )
			{
				addExpectedKey( expectedKey );
			}
=======
	public void addExpectedKeys( @SuppressWarnings( "TypeMayBeWeakened" ) @NotNull final Collection<String> expectedKeys )
	{
		for ( final String expectedKey : expectedKeys )
		{
			addExpectedKey( expectedKey );
>>>>>>> f8b58ede
		}
	}

	public void addExpectedKeysWithSuffix( @NotNull final String suffix )
	{
		for ( final String expectedKey : new ArrayList<String>( _expectedKeys ) )
		{
			addExpectedKey( expectedKey + suffix );
		}
	}

<<<<<<< HEAD
	public void addExpectedKeysWithSuffix( @SuppressWarnings( "TypeMayBeWeakened" ) @NotNull final Collection<String> expectedKeys, @NotNull final String... suffices )
	{
		for ( final String expectedKey : expectedKeys )
		{
			addExpectedKeyWithSuffix( expectedKey, suffices );
=======
	public void addExpectedKeysWithSuffix( @SuppressWarnings( "TypeMayBeWeakened" ) @NotNull final Collection<String> expectedKeys, @NotNull final String suffix, @NotNull final String... additionalSuffices )
	{
		for ( final String expectedKey : expectedKeys )
		{
			addExpectedKeyWithSuffix( expectedKey, suffix, additionalSuffices );
>>>>>>> f8b58ede
		}
	}

	public void removeExpectedKey( @NotNull final String expectedKey )
	{
		assertTrue( "Missing expected key '" + expectedKey + '\'', _expectedKeys.remove( expectedKey ) );
	}

	public void removeExpectedKeys( @NotNull final String... expectedKeys )
	{
		for ( final String expectedKey : expectedKeys )
		{
			removeExpectedKey( expectedKey );
		}
	}

	public void removeExpectedKeys( @SuppressWarnings( "TypeMayBeWeakened" ) @NotNull final Collection<String> expectedKeys )
	{
		for ( final String expectedKey : expectedKeys )
		{
			removeExpectedKey( expectedKey );
		}
	}

	public boolean isIncludeHierarchy()
	{
		return _includeHierarchy;
	}

	public void setIncludeHierarchy( final boolean includeHierarchy )
	{
		_includeHierarchy = includeHierarchy;
	}

	@NotNull
	public Set<Locale> getLocales()
	{
		return Collections.unmodifiableSet( _locales );
	}

	public void setLocales( @NotNull final Collection<Locale> locales )
	{
		_locales.clear();
		_locales.addAll( locales );
	}

	public boolean isAllowLocaleDiffs()
	{
		return _allowLocaleDiffs;
	}

	public void setAllowLocaleDiffs( final boolean allowLocaleDiffs )
	{
		_allowLocaleDiffs = allowLocaleDiffs;
	}

	@NotNull
	public Set<String> getExpectedKeys()
	{
		return Collections.unmodifiableSet( _expectedKeys );
	}

	public void setExpectedKeys( @NotNull final Collection<String> expectedKeys )
	{
		_expectedKeys.clear();
		_expectedKeys.addAll( expectedKeys );
	}

	public boolean isAllowUnknown()
	{
		return _allowUnknown;
	}

	public void setAllowUnknown( final boolean allowUnknown )
	{
		_allowUnknown = allowUnknown;
	}

	public boolean isAllowNonAscii()
	{
		return _allowNonAscii;
	}

	public void setAllowNonAscii( final boolean allowNonAscii )
	{
		_allowNonAscii = allowNonAscii;
	}

	public boolean isAllowHTML()
	{
		return _allowHTML;
	}

	public void setAllowHTML( final boolean allowHTML )
	{
		_allowHTML = allowHTML;
	}

	/**
	 * Tests the resource bundles.
	 *
	 * @return Map with bundles that were tested mapped by requested locale.
	 */
	public Map<Locale, ResourceBundle> run()
	{
		final Set<String> expectedKeys = getExpectedKeys();
		final String baseName = _baseName;
		final Class<?> forClass = _forClass;
		final boolean includeHierarchy = isIncludeHierarchy();
		final boolean allowUnknown = isAllowUnknown();
		final boolean allowLocaleDiffs = isAllowLocaleDiffs();
		final boolean allowNonAscii = isAllowNonAscii();
		final boolean allowHTML = isAllowHTML();
		final Set<Locale> tryLocales = getLocales();

		if ( forClass != null )
		{
			System.out.println( " - class         : " + forClass.getName() );
			System.out.println( " - hierarchy     : " + includeHierarchy );
		}
		else
		{
			System.out.println( " - baseName      : " + baseName );
		}

		System.out.println( " - test options  : includeHierarchy=" + isIncludeHierarchy() + ", allowLocaleDiffs=" + allowLocaleDiffs + ", allowUnknown=" + allowUnknown + ", allowNonAscii=" + allowNonAscii + ", allowHTML=" + allowHTML );
		System.out.println( " - expectedKeys  : " + expectedKeys );
		System.out.println( " - tried locales : " + tryLocales );
		if ( tryLocales.isEmpty() )
		{
			throw new Error( "error in test: no locales specified to test" );
		}

		final StringBuilder errors = new StringBuilder();
		final Map<Locale, ResourceBundle> bundlesByLocale = new LinkedHashMap<Locale, ResourceBundle>();
		final Map<Locale, ResourceBundle> localBundleByLocale = new HashMap<Locale, ResourceBundle>();

		for ( final Locale locale : tryLocales )
		{
			try
			{
				final ResourceBundle bundle;
				if ( forClass != null )
				{
					if ( includeHierarchy )
					{
						bundle = ResourceBundleTools.getBundleHierarchy( forClass, locale );
					}
					else
					{
						bundle = ResourceBundleTools.getBundle( forClass, locale );
					}

					try
					{
						localBundleByLocale.put( bundle.getLocale(), ResourceBundleTools.getBundle( forClass, locale ) );
					}
					catch ( final Exception ignored )
					{
					}
				}
				else
				{
					assert baseName != null;
					bundle = ResourceBundleTools.getBundle( baseName, locale, null );
				}
				bundlesByLocale.put( bundle.getLocale(), bundle );
			}
			catch ( final MissingResourceException ignored )
			{
				errors.append( "\nBundle '" ).append( forClass != null ? forClass.getName() : baseName ).append( "' not found for locale '" ).append( locale ).append( '\'' );
			}
		}

		if ( errors.length() > 0 )
		{
			fail( "Error(s):" + errors );
		}

		System.out.println( " - found locales : " + bundlesByLocale.keySet() );
		if ( bundlesByLocale.isEmpty() )
		{
			throw new AssertionError( "Found no " + ( ( forClass != null ) ? forClass.getName() : baseName ) + " bundle(s) to test" );
		}

		final Collection<ResourceBundle> bundles = bundlesByLocale.values();

		final Collection<Locale> seenLocales = new ArrayList<Locale>( bundles.size() );
		final Collection<String> unknownKeys = new ArrayList<String>();

		for ( final Map.Entry<Locale, ResourceBundle> bundleEntry : bundlesByLocale.entrySet() )
		{
			final ResourceBundle bundle = bundleEntry.getValue();
			Locale locale = bundle.getLocale();
			if ( locale == null )
			{
				locale = Locale.ROOT;
			}
			final String bundleDesc = Locale.ROOT.equals( locale ) ? "default" : "'" + locale + '\'';

			/*
			 * Check presence of expected keys
			 */
			for ( final String key : expectedKeys )
			{
				try
				{
					bundle.getString( key );
				}
				catch ( final MissingResourceException ignored )
				{
					errors.append( "\nMissing key '" ).append( key ).append( "' in " ).append( bundleDesc ).append( " bundle." );
				}
			}

			if ( !allowLocaleDiffs && allowUnknown )
			{
				for ( final String key : unknownKeys )
				{
					if ( ResourceBundleTools.getString( bundle, key, null ) == null )
					{
						errors.append( "\nMissing key '" ).append( key ).append( "' in " ).append( bundleDesc ).append( " bundle." );
					}
				}
			}

			/*
			 * Check for presence of unknown keys.
			 */
			final ResourceBundle localBundle = localBundleByLocale.get( bundleEntry.getKey() );
			final Set<String> keysToTest = ( localBundle != null ) ? localBundle.keySet() : allowUnknown ? bundle.keySet() : Collections.<String>emptySet();
			for ( final String key : keysToTest )
			{
				final String keyDesc = "bundle '" + locale + ", key";
				final String value = bundle.getString( key );
				final String valueDesc = "resource '" + locale + '.' + key + "' value";

				if ( !expectedKeys.contains( key ) && !unknownKeys.contains( key ) )
				{
					if ( !allowUnknown )
					{
						errors.append( "\nUnknown key '" ).append( key ).append( "' was found in " ).append( bundleDesc ).append( " bundle" );
					}
					else if ( !seenLocales.isEmpty() && !allowLocaleDiffs )
					{
						errors.append( "\nKey '" ).append( key ).append( "' was found in " ).append( bundleDesc ).append( " bundle but not for previous locales (" ).append( seenLocales ).append( ')' );
					}

					unknownKeys.add( key );
				}

				testNonAscii( errors, keyDesc, key );

				if ( !allowNonAscii )
				{
					testNonAscii( errors, valueDesc, value );
				}

				if ( !allowHTML )
				{
					testHTML( errors, valueDesc, value );
				}
			}

			seenLocales.add( locale );
		}

		if ( errors.length() > 0 )
		{
			fail( "Error(s):" + errors );
		}

		if ( !allowUnknown && expectedKeys.isEmpty() )
		{
			throw new Error( "error in test: no expected keys and no unknown keys allowed!?" );
		}

		return bundlesByLocale;
	}

	/**
	 * Test if the supplied string contains any non-ASCII characters
	 * (8,9,10,12,13,27,32-127). Throws an exception if so.
	 *
	 * @param errors Buffer to write errors to.
	 * @param what   Description of string being tested (used for error
	 *               message).
	 * @param s      String to test.
	 *
	 * @throws AssertionError if test fails.
	 */
	private static void testNonAscii( @NotNull final StringBuilder errors, @NotNull final String what, @Nullable final String s )
	{
		if ( s != null )
		{
			for ( int i = 0; i < s.length(); i++ )
			{
				final char c = s.charAt( i );
				if ( ( ( c < '\040' ) && ( c != '\b' ) && ( c != '\t' ) && ( c != '\n' ) && ( c != '\f' ) && ( c != '\r' ) && ( c != '\033' ) ) || ( c > '\177' ) )
				{
					errors.append( '\n' ).append( what ).append( " '" ).append( s ).append( "' contains non-ASCII character '" ).append( c ).append( "' (" ).append( (int)c ).append( ')' );
					break;
				}
			}
		}
	}

	/**
	 * Test if the supplied string contains any HTML characters (&....).
	 *
	 * @param errors Buffer to write errors to.
	 * @param what   Description of string being tested (used for error
	 *               message).
	 * @param s      String to test.
	 *
	 * @throws AssertionError if test fails.
	 */
	private static void testHTML( @NotNull final StringBuilder errors, @NotNull final String what, @Nullable final String s )
	{
		if ( s != null )
		{
			final int length = s.length();

			int pos = 0;
			while ( true )
			{
				pos = s.indexOf( '&', pos ) + 1;
				if ( ( pos <= 0 ) || ( pos >= length ) )
				{
					break;
				}

				final char next = s.charAt( pos );
				if ( Character.isLetterOrDigit( next ) )
				{
					errors.append( '\n' ).append( what ).append( " '" ).append( s ).append( "' contains HTML text: " ).append( s, pos - 1, s.length() );
					break;
				}
			}
		}
	}

	/**
	 * Get bean property names.
	 *
	 * @param beanClass         Bean class.
	 * @param setterRequired    Require setter for properties.
	 * @param excludeProperties Property name to exclude.
	 *
	 * @return Bean property names.
	 *
	 * @deprecated Use {@link BeanTools#getPropertyNames(Class, boolean,
	 * String...)} instead. (Note that the boolean parameter is reversed!)
	 */
	@Deprecated
	public static Set<String> getBeanPropertyNames( final Class<?> beanClass, final boolean setterRequired, final String... excludeProperties )
	{
		final Set<String> result = new HashSet<String>();

		final Collection<String> excludeSet = new HashSet<String>( Arrays.asList( excludeProperties ) );

		final Method[] methods = beanClass.getMethods();
		final Collection<String> methodNames = new HashSet<String>();

		for ( final Method method : methods )
		{
			methodNames.add( method.getName() );
		}

		for ( final Method method : methods )
		{
			final String methodName = method.getName();

			final String basename;
			if ( methodName.startsWith( "get" ) )
			{
				basename = methodName.substring( 3 );
			}
			else if ( methodName.startsWith( "is" ) )
			{
				basename = methodName.substring( 2 );
			}
			else
			{
				basename = null;
			}

			if ( ( basename != null ) && ( !setterRequired || methodNames.contains( "set" + basename ) ) )
			{
				final String propertyName = TextTools.decapitalize( basename );
				if ( !excludeSet.contains( propertyName ) )
				{
					result.add( propertyName );
				}
			}
		}
		return result;
	}
}<|MERGE_RESOLUTION|>--- conflicted
+++ resolved
@@ -126,7 +126,6 @@
 		_forClass = null;
 		_includeHierarchy = false;
 		_baseName = baseName;
-<<<<<<< HEAD
 	}
 
 	/**
@@ -144,25 +143,6 @@
 	}
 
 	/**
-=======
-	}
-
-	/**
-	 * Creates a resource bundle tester for the given class, including its
-	 * bundle hierarchy.
-	 *
-	 * @param clazz Class to test bundles of.
-	 *
-	 * @return Resource bundle tester.
-	 */
-	@NotNull
-	public static ResourceBundleTester forClass( @NotNull final Class<?> clazz )
-	{
-		return new ResourceBundleTester( clazz );
-	}
-
-	/**
->>>>>>> f8b58ede
 	 * Creates a new tester for the given class, including its bundle hierarchy,
 	 * with expected keys initialized to all of its bean properties.
 	 *
@@ -171,7 +151,6 @@
 	 * @return Created tester.
 	 */
 	public static ResourceBundleTester forBean( @NotNull final Class<?> forClass )
-<<<<<<< HEAD
 	{
 		final ResourceBundleTester tester = ResourceBundleTester.forClass( forClass );
 		tester.addExpectedKeys( BeanTools.getPropertyNames( forClass, false ) );
@@ -211,54 +190,12 @@
 
 	public void addDeclaredEnums( @NotNull final Class<?> clazz )
 	{
-=======
-	{
-		final ResourceBundleTester tester = ResourceBundleTester.forClass( forClass );
-		tester.addExpectedKeys( BeanTools.getPropertyNames( forClass, false ) );
-		return tester;
-	}
-
-	/**
-	 * Creates a resource bundle tester for the given enum class, including its
-	 * bundle hierarchy, * with expected keys initialized to all of its values.
-	 *
-	 * @param enumClass Class to test.
-	 *
-	 * @return Resource bundle tester.
-	 */
-	@NotNull
-	public static ResourceBundleTester forEnum( @NotNull final Class<? extends Enum> enumClass )
-	{
-		final ResourceBundleTester tester = ResourceBundleTester.forClass( enumClass );
-		tester.addEnumNames( enumClass );
-		return tester;
-	}
-
-	/**
-	 * Creates a resource bundle tester for the 'LocalStrings' bundle in the
-	 * same package as the given class.
-	 *
-	 * @param clazzInPackage Class in package to test 'LocalStrings' bundle of.
-	 *
-	 * @return Resource bundle tester.
-	 */
-	@NotNull
-	public static ResourceBundleTester forLocalStrings( @NotNull final Class<?> clazzInPackage )
-	{
-		final ResourceBundleTester tester = new ResourceBundleTester( clazzInPackage.getPackage().getName() + ".LocalStrings" );
-		return tester;
-	}
-
-	public void addDeclaredEnums( @NotNull final Class<?> clazz )
-	{
->>>>>>> f8b58ede
 		if ( clazz.isEnum() )
 		{
 			for ( final Object enumConstant : clazz.getEnumConstants() )
 			{
 				_expectedKeys.add( enumConstant.toString() );
 			}
-<<<<<<< HEAD
 		}
 
 		for ( final Class<?> innerClass : clazz.getDeclaredClasses() )
@@ -286,48 +223,11 @@
 		}
 	}
 
-=======
-		}
-
-		for ( final Class<?> innerClass : clazz.getDeclaredClasses() )
-		{
-			addDeclaredEnums( innerClass );
-		}
-	}
-
-	public void addEnumNames( @NotNull final Class<? extends Enum> enumClass )
-	{
-		addEnumNames( null, enumClass );
-	}
-
-	public void addEnumNames( @Nullable final String prefix, @NotNull final Class<? extends Enum> enumClass, @NotNull final String... suffices )
-	{
-		for ( final Enum enumConstant : enumClass.getEnumConstants() )
-		{
-			final String name = enumConstant.name();
-			final String prefixed = ( prefix != null ) ? prefix + name : name;
-			_expectedKeys.add( prefixed );
-			for ( final String suffix : suffices )
-			{
-				_expectedKeys.add( prefixed + suffix );
-			}
-		}
-	}
-
->>>>>>> f8b58ede
 	public void addExpectedKey( @NotNull final String expectedKey )
 	{
 		assertTrue( "Unnecessary expected key '" + expectedKey + '\'', _expectedKeys.add( expectedKey ) );
 	}
 
-<<<<<<< HEAD
-	public void addExpectedKeyWithSuffix( @NotNull final String expectedKey, @NotNull final String... suffices )
-	{
-		_expectedKeys.add( expectedKey );
-		for ( final String suffix : suffices )
-		{
-			addExpectedKey( expectedKey + suffix );
-=======
 	public void addExpectedKeyUnchecked( @NotNull final String expectedKey )
 	{
 		_expectedKeys.add( expectedKey );
@@ -340,7 +240,6 @@
 		for ( final String additionalSuffix : additionalSuffices )
 		{
 			addExpectedKey( expectedKey + additionalSuffix );
->>>>>>> f8b58ede
 		}
 	}
 
@@ -352,31 +251,11 @@
 		}
 	}
 
-<<<<<<< HEAD
-	public void addExpectedKeys( @NotNull final Collection<String> expectedKeys )
-	{
-		addExpectedKeys( expectedKeys, false );
-	}
-
-	public void addExpectedKeys( @NotNull final Collection<String> expectedKeys, final boolean ignoreDuplicates )
-	{
-		if ( ignoreDuplicates )
-		{
-			_expectedKeys.addAll( expectedKeys );
-		}
-		else
-		{
-			for ( final String expectedKey : expectedKeys )
-			{
-				addExpectedKey( expectedKey );
-			}
-=======
 	public void addExpectedKeys( @SuppressWarnings( "TypeMayBeWeakened" ) @NotNull final Collection<String> expectedKeys )
 	{
 		for ( final String expectedKey : expectedKeys )
 		{
 			addExpectedKey( expectedKey );
->>>>>>> f8b58ede
 		}
 	}
 
@@ -388,19 +267,11 @@
 		}
 	}
 
-<<<<<<< HEAD
-	public void addExpectedKeysWithSuffix( @SuppressWarnings( "TypeMayBeWeakened" ) @NotNull final Collection<String> expectedKeys, @NotNull final String... suffices )
+	public void addExpectedKeysWithSuffix( @SuppressWarnings( "TypeMayBeWeakened" ) @NotNull final Collection<String> expectedKeys, @NotNull final String suffix, @NotNull final String... additionalSuffices )
 	{
 		for ( final String expectedKey : expectedKeys )
 		{
-			addExpectedKeyWithSuffix( expectedKey, suffices );
-=======
-	public void addExpectedKeysWithSuffix( @SuppressWarnings( "TypeMayBeWeakened" ) @NotNull final Collection<String> expectedKeys, @NotNull final String suffix, @NotNull final String... additionalSuffices )
-	{
-		for ( final String expectedKey : expectedKeys )
-		{
 			addExpectedKeyWithSuffix( expectedKey, suffix, additionalSuffices );
->>>>>>> f8b58ede
 		}
 	}
 
