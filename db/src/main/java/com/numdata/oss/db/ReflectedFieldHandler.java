/*
<<<<<<< HEAD
 * Copyright (c) 2000-2019, Numdata BV, The Netherlands.
=======
 * Copyright (c) 2012-2017, Numdata BV, The Netherlands.
>>>>>>> 9db3e832
 * All rights reserved.
 *
 * Redistribution and use in source and binary forms, with or without
 * modification, are permitted provided that the following conditions are met:
 *     * Redistributions of source code must retain the above copyright
 *       notice, this list of conditions and the following disclaimer.
 *     * Redistributions in binary form must reproduce the above copyright
 *       notice, this list of conditions and the following disclaimer in the
 *       documentation and/or other materials provided with the distribution.
 *     * Neither the name of Numdata nor the
 *       names of its contributors may be used to endorse or promote products
 *       derived from this software without specific prior written permission.
 *
 * THIS SOFTWARE IS PROVIDED BY THE COPYRIGHT HOLDERS AND CONTRIBUTORS "AS IS" AND
 * ANY EXPRESS OR IMPLIED WARRANTIES, INCLUDING, BUT NOT LIMITED TO, THE IMPLIED
 * WARRANTIES OF MERCHANTABILITY AND FITNESS FOR A PARTICULAR PURPOSE ARE
 * DISCLAIMED. IN NO EVENT SHALL NUMDATA BV BE LIABLE FOR ANY
 * DIRECT, INDIRECT, INCIDENTAL, SPECIAL, EXEMPLARY, OR CONSEQUENTIAL DAMAGES
 * (INCLUDING, BUT NOT LIMITED TO, PROCUREMENT OF SUBSTITUTE GOODS OR SERVICES;
 * LOSS OF USE, DATA, OR PROFITS; OR BUSINESS INTERRUPTION) HOWEVER CAUSED AND
 * ON ANY THEORY OF LIABILITY, WHETHER IN CONTRACT, STRICT LIABILITY, OR TORT
 * (INCLUDING NEGLIGENCE OR OTHERWISE) ARISING IN ANY WAY OUT OF THE USE OF THIS
 * SOFTWARE, EVEN IF ADVISED OF THE POSSIBILITY OF SUCH DAMAGE.
 */
package com.numdata.oss.db;

import java.lang.reflect.*;
import java.math.*;
import java.sql.Date;
import java.sql.*;
import java.util.*;

import com.numdata.oss.*;
import org.jetbrains.annotations.*;
import org.json.*;

/**
 * {@link FieldHandler} implementation based on reflection.
 *
 * @author Peter S. Heijnen
 */
public class ReflectedFieldHandler
implements FieldHandler
{
	/**
	 * {@link Field} that is handled.
	 */
	@NotNull
	private final Field _field;

	/**
	 * Construct handler for field.
	 *
	 * @param clazz     Class containing the field.
	 * @param fieldName Name of the field.
	 *
	 * @throws IllegalArgumentException if no such field is found.
	 */
	public ReflectedFieldHandler( @NotNull final Class<?> clazz, @NotNull final String fieldName )
	{
		try
		{
			_field = clazz.getField( fieldName );
		}
		catch ( NoSuchFieldException e )
		{
			throw new IllegalArgumentException( e );
		}
	}

	/**
	 * Construct handler for field.
	 *
	 * @param field {@link Field} to handle.
	 */
	public ReflectedFieldHandler( @NotNull final Field field )
	{
		_field = field;
	}

	/**
	 * Get {@link Field} that is handled.
	 *
	 * @return {@link Field} that is handled.
	 */
	@NotNull
	public Field getField()
	{
		return _field;
	}

	@NotNull
	public String getName()
	{
		return _field.getName();
	}

	@NotNull
	public Class<?> getJavaType()
	{
		return _field.getType();
	}

	@NotNull
	public Class<?> getSqlType()
	{
		final Class<?> result;

		final Class<?> javaType = getJavaType();

		if ( BigDecimal.class.isAssignableFrom( javaType ) )
		{
			result = BigDecimal.class;
		}
		else if ( Boolean.class.isAssignableFrom( javaType ) || boolean.class.isAssignableFrom( javaType ) )
		{
			result = Boolean.class;
		}
		else if ( Byte.class.isAssignableFrom( javaType ) || byte.class.isAssignableFrom( javaType ) )
		{
			result = Byte.class;
		}
		else if ( Character.class.isAssignableFrom( javaType ) || char.class.isAssignableFrom( javaType ) )
		{
			result = Character.class;
		}
		else if ( Double.class.isAssignableFrom( javaType ) || double.class.isAssignableFrom( javaType ) )
		{
			result = Double.class;
		}
		else if ( Float.class.isAssignableFrom( javaType ) || float.class.isAssignableFrom( javaType ) )
		{
			result = Float.class;
		}
		else if ( Integer.class.isAssignableFrom( javaType ) || int.class.isAssignableFrom( javaType ) )
		{
			result = Integer.class;
		}
		else if ( Long.class.isAssignableFrom( javaType ) || long.class.isAssignableFrom( javaType ) )
		{
			result = Long.class;
		}
		else if ( Short.class.isAssignableFrom( javaType ) || short.class.isAssignableFrom( javaType ) )
		{
			result = Short.class;
		}
		else if ( byte[].class.isAssignableFrom( javaType ) ||
		          java.util.Date.class.isAssignableFrom( javaType ) ||
		          Enum.class.isAssignableFrom( javaType ) )
		{
			result = javaType;
		}
		else
		{
			result = String.class;
		}

		return result;
	}

	public Object getFieldValue( @NotNull final Object object )
	{
		final Object value;
		try
		{
			value = _field.get( object );
		}
		catch ( IllegalAccessException e )
		{
			throw new IllegalArgumentException( e );
		}
		return value;
	}

	public void setColumnData( @NotNull final Object object, @NotNull final PreparedStatement ps, final int columnIndex )
	throws SQLException
	{
		final Object value = getFieldValue( object );

		if ( value == null )
		{
			final Field field = _field;
			if ( field.getAnnotation( NotNull.class ) != null )
			{
				throw new SQLException( "@NotNull " + field + "' set to null" );
			}

			ps.setString( columnIndex, null );
		}
		else if ( value instanceof Boolean )
		{
			ps.setBoolean( columnIndex, (Boolean)value );
		}
		else if ( value instanceof BigDecimal )
		{
			ps.setBigDecimal( columnIndex, (BigDecimal)value );
		}
		else if ( value instanceof Byte )
		{
			ps.setByte( columnIndex, (Byte)value );
		}
		else if ( value instanceof byte[] )
		{
			ps.setBytes( columnIndex, (byte[])value );
		}
		else if ( value instanceof Integer )
		{
			ps.setInt( columnIndex, (Integer)value );
		}
		else if ( value instanceof Long )
		{
			ps.setLong( columnIndex, (Long)value );
		}
		else if ( value instanceof Short )
		{
			ps.setShort( columnIndex, (Short)value );
		}
		else if ( value instanceof Timestamp )
		{
			ps.setTimestamp( columnIndex, (Timestamp)value );
		}
		else if ( value instanceof Time )
		{
			ps.setTime( columnIndex, (Time)value );
		}
		else if ( value instanceof Date )
		{
			ps.setDate( columnIndex, (Date)value );
		}
		else if ( value instanceof java.util.Date )
		{
			ps.setTimestamp( columnIndex, new Timestamp( ( (java.util.Date)value ).getTime() ) );
		}
		else if ( value instanceof LocalizedString )
		{
			ps.setString( columnIndex, value.toString() );
		}
		else if ( value instanceof Properties )
		{
			ps.setString( columnIndex, PropertyTools.toString( (Properties)value ) );
		}
		else if ( value instanceof Enum<?> )
		{
			ps.setString( columnIndex, ( (Enum<?>)value ).name() );
		}
		else
		{
			ps.setString( columnIndex, value.toString() );
		}
	}

	public void getColumnData( @NotNull final Object object, @NotNull final ResultSet resultSet, final int columnIndex )
	throws SQLException
	{
		final Field field = _field;
		final Class<?> type = field.getType();

		try
		{
			if ( BigDecimal.class.isAssignableFrom( type ) )
			{
				field.set( object, resultSet.getBigDecimal( columnIndex ) );
			}
			else if ( type == boolean.class )
			{
				field.setBoolean( object, resultSet.getBoolean( columnIndex ) );
			}
			else if ( type == Boolean.class )
			{
				final boolean value = resultSet.getBoolean( columnIndex );
				field.set( object, resultSet.wasNull() ? null : value ? Boolean.TRUE : Boolean.FALSE );
			}
			else if ( type == byte.class )
			{
				field.setByte( object, resultSet.getByte( columnIndex ) );
			}
			else if ( type == Byte.class )
			{
				final byte value = resultSet.getByte( columnIndex );
				field.set( object, resultSet.wasNull() ? null : Byte.valueOf( value ) );
			}
			else if ( type == char.class )
			{
				final String string = resultSet.getString( columnIndex );
				field.setChar( object, ( ( string == null ) || string.isEmpty() ) ? '\0' : string.charAt( 0 ) );
			}
			else if ( type == Character.class )
			{
				final String string = resultSet.getString( columnIndex );
				field.set( object, ( ( string == null ) || string.isEmpty() ) ? null : Character.valueOf( string.charAt( 0 ) ) );
			}
			else if ( type == short.class )
			{
				field.setShort( object, resultSet.getShort( columnIndex ) );
			}
			else if ( type == Short.class )
			{
				final short value = resultSet.getShort( columnIndex );
				field.set( object, resultSet.wasNull() ? null : Short.valueOf( value ) );
			}
			else if ( type == int.class )
			{
				field.setInt( object, resultSet.getInt( columnIndex ) );
			}
			else if ( type == Integer.class )
			{
				final int value = resultSet.getInt( columnIndex );
				field.set( object, resultSet.wasNull() ? null : Integer.valueOf( value ) );
			}
			else if ( type == long.class )
			{
				field.setLong( object, resultSet.getLong( columnIndex ) );
			}
			else if ( type == Long.class )
			{
				final long value = resultSet.getLong( columnIndex );
				field.set( object, resultSet.wasNull() ? null : Long.valueOf( value ) );
			}
			else if ( type == float.class )
			{
				field.setFloat( object, resultSet.getFloat( columnIndex ) );
			}
			else if ( type == Float.class )
			{
				final float value = resultSet.getFloat( columnIndex );
				field.set( object, resultSet.wasNull() ? null : Float.valueOf( value ) );
			}
			else if ( type == double.class )
			{
				field.setDouble( object, resultSet.getDouble( columnIndex ) );
			}
			else if ( type == Double.class )
			{
				final double value = resultSet.getDouble( columnIndex );
				field.set( object, resultSet.wasNull() ? null : Double.valueOf( value ) );
			}
			else if ( type == java.util.Date.class )
			{
				java.util.Date date = resultSet.getTimestamp( columnIndex );
				if ( date != null )
				{
					date = new java.util.Date( date.getTime() );
				}

				field.set( object, date );
			}
			else if ( type == String.class )
			{
				final Object obj = resultSet.getObject( columnIndex );
				field.set( object, ( obj == null ) ? null : String.valueOf( obj ) );
			}
			else if ( LocalizedString.class.isAssignableFrom( type ) )
			{
				LocalizedString localizedString = (LocalizedString)field.get( object );

				final String string = resultSet.getString( columnIndex );
				if ( string != null )
				{
					if ( localizedString == null )
					{
						localizedString = new LocalizedString();
						field.set( object, localizedString );
					}

					localizedString.set( LocalizedString.parse( string ) );
				}
				else if ( localizedString != null )
				{
					if ( Modifier.isFinal( field.getModifiers() ) ) /* can't set final field, but we can clear it */
					{
						localizedString.clear();
					}
					else
					{
						field.set( object, null );
					}
				}
			}
			else if ( Properties.class.isAssignableFrom( type ) )
			{
				Properties properties = (Properties)field.get( object );

				final String string = resultSet.getString( columnIndex );
				if ( string != null )
				{
					if ( properties == null )
					{
						properties = new Properties();
						field.set( object, properties );
					}
					else
					{
						properties.clear();
					}

					PropertyTools.fromString( properties, false, string );
				}
				else if ( properties != null )
				{
					if ( Modifier.isFinal( field.getModifiers() ) ) /* can't set final field, but we can clear it */
					{
						properties.clear();
					}
					else
					{
						field.set( object, null );
					}
				}
			}
			else if ( JSONObject.class.isAssignableFrom( type ) )
			{
				final String string = resultSet.getString( columnIndex );
				final JSONObject json = TextTools.startsWith( string, '{' ) ? new JSONObject( string ) : null;

				if ( Modifier.isFinal( field.getModifiers() ) ) /* can't set final field, but we can clear/overwrite it */
				{
					final JSONObject target = (JSONObject)field.get( object );
					if ( target != null )
					{
						target.keySet().clear();
						if ( json != null )
						{
							for ( final String key : json.keySet() )
							{
								target.put( key, json.opt( key ) );
							}
						}
					}
				}
				else
				{
					field.set( object, json );
				}
			}
			else if ( JSONArray.class.isAssignableFrom( type ) )
			{
				final String string = resultSet.getString( columnIndex );
				final JSONArray json = TextTools.startsWith( string, '[' ) ? new JSONArray( string ) : null;

				if ( Modifier.isFinal( field.getModifiers() ) ) /* can't set final field, but we can clear/overwrite it */
				{
					final JSONArray target = (JSONArray)field.get( object );
					if ( target != null )
					{
						for ( int i = target.length(); --i >= 0; )
						{
							target.remove( i );
						}

						if ( json != null )
						{
							for ( int i = 0; i < json.length(); i++ )
							{
								target.put( json.get( i ) );
							}
						}
					}
				}
				else
				{
					field.set( object, json );
				}
			}
			else if ( Enum.class.isAssignableFrom( type ) )
			{
				@SuppressWarnings( "rawtypes" ) final Class<? extends Enum> enumType = (Class<? extends Enum>)type;
				final String name = resultSet.getString( columnIndex );
				field.set( object, ( name == null ) ? null : Enum.valueOf( enumType, name ) );
			}
			else
			{
				field.set( object, resultSet.getObject( columnIndex ) );
			}
		}
		catch ( RuntimeException e )
		{
			throw new SQLException( e.toString(), e );
		}
		catch ( IllegalAccessException e )
		{
			throw new SQLException( e.toString(), e );
		}
	}

	@Override
	public String toString()
	{
		return super.toString() + "[" + _field + "]";
	}
}<|MERGE_RESOLUTION|>--- conflicted
+++ resolved
@@ -1,9 +1,5 @@
 /*
-<<<<<<< HEAD
- * Copyright (c) 2000-2019, Numdata BV, The Netherlands.
-=======
  * Copyright (c) 2012-2017, Numdata BV, The Netherlands.
->>>>>>> 9db3e832
  * All rights reserved.
  *
  * Redistribution and use in source and binary forms, with or without
