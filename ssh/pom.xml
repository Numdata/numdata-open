--- conflicted
+++ resolved
@@ -31,30 +31,9 @@
 			<artifactId>trilead-ssh2</artifactId>
 		</dependency>
 	</dependencies>
-<<<<<<< HEAD
-=======
 
 	<build>
 		<plugins>
-			<plugin>
-				<groupId>org.apache.maven.plugins</groupId>
-				<artifactId>maven-toolchains-plugin</artifactId>
-				<version>1.1</version>
-				<executions>
-					<execution>
-						<goals>
-							<goal>toolchain</goal>
-						</goals>
-					</execution>
-				</executions>
-				<configuration>
-					<toolchains>
-						<jdk>
-							<version>1.8</version>
-						</jdk>
-					</toolchains>
-				</configuration>
-			</plugin>
 			<plugin>
 				<groupId>org.jacoco</groupId>
 				<artifactId>jacoco-maven-plugin</artifactId>
@@ -83,10 +62,4 @@
 			</plugin>
 		</plugins>
 	</build>
-
-	<properties>
-		<maven.compiler.source>1.8</maven.compiler.source>
-		<maven.compiler.target>1.8</maven.compiler.target>
-	</properties>
->>>>>>> acd9bc31
 </project>